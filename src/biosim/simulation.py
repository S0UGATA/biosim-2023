"""
Template for BioSim class.
"""
import csv
import logging
import random
import sys

from biosim.model.fauna import Herbivore, Carnivore
from biosim.model.geography import Water
from biosim.model.rossumoya import Rossumoya

# The material in this file is licensed under the BSD 3-clause license
# https://opensource.org/licenses/BSD-3-Clause
# (C) Copyright 2023 Hans Ekkehard Plesser / NMBU

logging.basicConfig(filename=f'{sys.path[0]}/biosim.log',
                    format='%(message)s',
                    level=logging.INFO)


class BioSim:
    """
    Top-level interface to BioSim package.
    """

    def __init__(self,
                 island_map,
                 ini_pop,
                 seed,
                 vis_years=1,
                 ymax_animals=None,
                 cmax_animals=None,
                 hist_specs=None,
                 img_years=None,
                 img_dir=None,
                 img_base=None,
                 img_fmt='png',
                 log_file=None):
        """
        Parameters
        ----------
        island_map : str
            Multi-line string specifying island geography
        ini_pop : list
            List of dictionaries specifying initial population
        seed : int
            Integer used as random number seed
        vis_years : int
            Years between visualization updates (if 0, disable graphics)
        ymax_animals : int
            Number specifying y-axis limit for graph showing animal numbers
        cmax_animals : dict
            Color-scale limits for animal densities, see below
        hist_specs : dict
            Specifications for histograms, see below
        img_years : int
            Years between visualizations saved to files (default: `vis_years`)
        img_dir : str
            Path to directory for figures
        img_base : str
            Beginning of file name for figures
        img_fmt : str
            File type for figures, e.g. 'png' or 'pdf'
        log_file : str
            If given, write animal counts to this file

        Notes
        -----
        - If `ymax_animals` is None, the y-axis limit should be adjusted automatically.
        - If `cmax_animals` is None, sensible, fixed default values should be used.
        - `cmax_animals` is a dict mapping species names to numbers, e.g.,

          .. code:: python

             {'Herbivore': 50, 'Carnivore': 20}

        - `hist_specs` is a dictionary with one entry per property for which a histogram
          shall be shown. For each property, a dictionary providing the maximum value
          and the bin width must be given, e.g.,

          .. code:: python

             {'weight': {'max': 80, 'delta': 2},
              'fitness': {'max': 1.0, 'delta': 0.05}}

          Permitted properties are 'weight', 'age', 'fitness'.
        - If `img_dir` is None, no figures are written to file.
        - Filenames are formed as

          .. code:: python

             Path(img_dir) / f'{img_base}_{img_number:05d}.{img_fmt}'

          where `img_number` are consecutive image numbers starting from 0.

        - `img_dir` and `img_base` must either be both None or both strings.
        """
        self._island = Rossumoya(island_map)
        self._island.populate_island(ini_pop, initial=True)
        random.seed(seed)
        self._vis_years = vis_years
        self._ymax_animals = ymax_animals
        self._cmax_animals = cmax_animals
        self._hist_specs = hist_specs
        self._img_years = img_years
        self._img_dir = img_dir
        self._img_base = img_base
        self._img_fmt = img_fmt
        self._log_file = log_file
        self._simulated_until_years = 0

    def set_animal_parameters(self, species, params):
        """
        Set parameters for animal species.

        Parameters
        ----------
        species : str
            Name of species for which parameters shall be set.
        params : dict
            New parameter values

        Raises
        ------
        ValueError
            If invalid parameter values are passed.
        """

    def set_landscape_parameters(self, landscape, params):
        """
        Set parameters for landscape type.

        Parameters
        ----------
        landscape : str
            Code letter for landscape
        params : dict
            New parameter values

        Raises
        ------
        ValueError
            If invalid parameter values are passed.
        """

    def simulate(self, num_years):
        """
        Run simulation while visualizing the result.

        Parameters
        ----------
        num_years : int
            Number of years to simulate
        """
        csvfile = None
        writer = None
        if self._log_file is not None:
            csvfile = open(f"{sys.path[0]}/{self._log_file}.csv", 'a', newline="")
            writer = csv.writer(csvfile, delimiter=',')
            # writer.writerow(["Year", "Herbivore Count", "Carnivore Count"])

        for year in range(0, num_years):
            self._simulated_until_years += 1
            if self._log_file is not None:
<<<<<<< HEAD
                writer.writerow([year, Herbivore.count()])
            logging.debug(f"Year:{year}")
            for r, row in enumerate(self._island.cells):
                for c, cell in enumerate(row):
=======
                writer.writerow([self._simulated_until_years, Herbivore.count(), Carnivore.count()])
            logging.debug(f"Year:{self._simulated_until_years}")
            for row in self._island.cells:
                for cell in row:
                    if isinstance(cell.geo, Water):
                        continue
>>>>>>> c98fc11f
                    logging.debug(f"  Cell:{cell}")
                    cell.make_babies()
                    cell.eat()
                    cell.wander_away(r, c, self._island.cells)
                    cell.grow_old()
                    cell.get_thin()
                    cell.maybe_die()
                    logging.debug("-------------")

        if self._log_file is not None:
            csvfile.flush()
            csvfile.close()

    def add_population(self, population):
        """
        Add a population to the island

        Parameters
        ----------
        population : List of dictionaries
            See BioSim Task Description, Sec 3.3.3 for details.
        """

        self._island.populate_island(population)

    @property
    def year(self):
        """Last year simulated."""

    @property
    def num_animals(self):
        """Total number of animals on island."""

    @property
    def num_animals_per_species(self):
        """Number of animals per species in island, as dictionary."""

    def make_movie(self):
        """Create MPEG4 movie from visualization images saved."""<|MERGE_RESOLUTION|>--- conflicted
+++ resolved
@@ -5,9 +5,9 @@
 import logging
 import random
 import sys
+from os import path
 
 from biosim.model.fauna import Herbivore, Carnivore
-from biosim.model.geography import Water
 from biosim.model.rossumoya import Rossumoya
 
 # The material in this file is licensed under the BSD 3-clause license
@@ -156,26 +156,22 @@
         csvfile = None
         writer = None
         if self._log_file is not None:
+            file_path = f"{sys.path[0]}/{self._log_file}.csv"
+            new_file = not path.exists(file_path)
             csvfile = open(f"{sys.path[0]}/{self._log_file}.csv", 'a', newline="")
             writer = csv.writer(csvfile, delimiter=',')
-            # writer.writerow(["Year", "Herbivore Count", "Carnivore Count"])
-
-        for year in range(0, num_years):
-            self._simulated_until_years += 1
+            if new_file:
+                writer.writerow(["Year", "Herbivore Count", "Carnivore Count"])
+
+        for _ in range(num_years):
             if self._log_file is not None:
-<<<<<<< HEAD
-                writer.writerow([year, Herbivore.count()])
-            logging.debug(f"Year:{year}")
-            for r, row in enumerate(self._island.cells):
-                for c, cell in enumerate(row):
-=======
                 writer.writerow([self._simulated_until_years, Herbivore.count(), Carnivore.count()])
             logging.debug(f"Year:{self._simulated_until_years}")
-            for row in self._island.cells:
-                for cell in row:
-                    if isinstance(cell.geo, Water):
+            self._island.reset_animal_move_flag()
+            for r, rows in enumerate(self._island.cells):
+                for c, cell in enumerate(rows):
+                    if not cell.can_animals_move_here():
                         continue
->>>>>>> c98fc11f
                     logging.debug(f"  Cell:{cell}")
                     cell.make_babies()
                     cell.eat()
@@ -184,6 +180,7 @@
                     cell.get_thin()
                     cell.maybe_die()
                     logging.debug("-------------")
+            self._simulated_until_years += 1
 
         if self._log_file is not None:
             csvfile.flush()
@@ -198,7 +195,6 @@
         population : List of dictionaries
             See BioSim Task Description, Sec 3.3.3 for details.
         """
-
         self._island.populate_island(population)
 
     @property
