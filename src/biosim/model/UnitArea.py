# The material in this file is licensed under the BSD 3-clause license
# https://opensource.org/licenses/BSD-3-Clause
# (C) Copyright 2023 Tonje, Sougata / NMBU
import logging
import random

from biosim.model.Fauna import Herbivore, Carnivore
from biosim.model.Geography import Highland, Lowland, Water, Desert, Geography


class UnitArea:
    """
    Class that defines the map/grid of the island.
    """

    def __init__(self,
                 loc: tuple,
                 geo: str,
                 herbs: list[Herbivore] = None,
                 carns: list[Carnivore] = None):
        self._geo = UnitArea._find_geo(geo)
        self._loc = loc
        self._herbs = herbs if herbs is not None else []
        self._carns = carns if carns is not None else []

    def __str__(self):
        return f"{str(self._geo)}-H{len(self._herbs)}-C{len(self._carns)}"

    @staticmethod
    def _find_geo(geo) -> Geography:
        """
        Initializing and creating the map of the island by defining each UnitArea with the right
        geo value: H for Highland, L for Lowland, W for water, and D for Desert.

        Parameters
        ----------
        geo
        Specifying the type of the UnitArea.

        """
        match geo:
            case "H":
                return Highland()
            case "L":
                return Lowland()
            case "W":
                return Water()
            case "D":
                return Desert()
            case _:
                raise ValueError(f"Geography {geo} is not a valid value.")

    def total_pop(self):
        """
        Returning the total population of animals, including both Herbivores and Carnivores
        """
        return len(self._herbs) + len(self._carns)

    def add_herb(self, herbivore: Herbivore):
        """
        Adding a Herbivore to the list of Herbivores, used in the initialization of the island
        and first population of the island (see populate_island(self, population: [{}]) in file
        Rossumoya.py)

        Parameters
        ----------
        herbivore
        A single herbivore
        """
        self._herbs.append(herbivore)

    def add_herbs(self, herbivores: [Herbivore]):
        """
        Adding newborn Herbivores to the list of Herbivores
        Parameters
        ----------
        herbivores

        Returns
        -------

        """
        self._herbs.extend(herbivores)

    def add_carn(self, carnivore):
        """
        Adding a Carnivore to the list of Carnivores, used in the initialization of the island
        and first population of the island (see populate_island(self, population: [{}]) in file
        Rossumoya.py)

        Parameters
        ----------
        carnivore
        """
        self._carns.append(carnivore)

    def add_carns(self, carnivores: [Carnivore]):
        """
        Adding newborn Carnivores to the list of Carnivores.

        Parameters
        ----------
        carnivores
        List of newborn Carnivores
        """
        self._carns.extend(carnivores)

    @property
    def herbs(self):
        """ Returns the property attribute for the list of herbs."""
        return self._herbs

    @property
    def geo(self):
        """ Returns the property attribute for the geo type."""
        return self._geo

    def make_babies(self):
<<<<<<< HEAD
        logging.debug("\tBabies:")
=======
        """
        Create new Herbivores as a part of the annual cycle. Uses the method
        procreate(self, number_of_animals: int) to verify necessary conditions that must be met
        to produce new offspring. The offspring is added to a list containing the newborn from
        the current cycle. This list is used in the method add_herbs(self, herbivores: [Herbivore])
        at the end of the current cycle.
        """
>>>>>>> 7537d1c4
        no_herbs = len(self.herbs)
        babies = []
        logging.debug(f"\tno_herbs_start:{no_herbs}")
        logging.debug(f"\tno_babies_start:{len(babies)}")
        for herb in self.herbs:
            baby = herb.procreate(no_herbs)
            if baby is not None:
                babies.append(baby)
        if babies:
            self.add_herbs(babies)
        logging.debug(f"\tno_babies_after:{len(babies)}")
        logging.debug(f"\tno_herbs_after:{len(self.herbs)}")

    def eat(self):
<<<<<<< HEAD
        logging.debug("\tEat:")
=======
        """
        Decides which animals get to eat. The amount of fodder is set by the parameter f_max, value
        is initialized in the creation of the island and start of simulation. The list of animals
        is randomly shuffled to ensure that the animal that gets to eat is chosen by random.
        As long as there is food, animals get to eat. If the value of the remaining fodder is
        equal to 0, cycle breaks and no more animals get to eat.

        """
>>>>>>> 7537d1c4
        remaining_fodder = self.geo.params.f_max
        logging.debug(f"\tStart Fodder:{remaining_fodder}")
        herb_indices = list(range(len(self.herbs)))
        random.shuffle(herb_indices)
        for index in herb_indices:
            if remaining_fodder <= 0:
                break
            logging.debug(f"\tAnimal:{index}")
            remaining_fodder = self.herbs[index].feed_and_gain_weight(remaining_fodder)
            logging.debug(f"\tRemaining Fodder:{remaining_fodder}")

    def wander_away(self, cells):
        """
        Migration of animals to neighbouring UnitAreas as step 3 in the annual cycle of the island.
        """
        # TODO migration
        pass

    def grow_old(self):
<<<<<<< HEAD
        logging.debug("\tGet Old:")
        [logging.debug(f"\therb.a_before:{herb.age}") for herb in self.herbs]
=======
        """
        Adds one year to the current year of an animal as step 4 in the annual cycle of the island.
        Uses method get_older(self) in Fauna.py.
        """
>>>>>>> 7537d1c4
        [herb.get_older() for herb in self.herbs]
        [logging.debug(f"\therb.a_after:{herb.age}") for herb in self.herbs]

    def get_thin(self):
<<<<<<< HEAD
        logging.debug("\tGet thin:")
        [logging.debug(f"\therb.w_before:{herb.weight}") for herb in self.herbs]
=======
        """
        Decreases the weight of an animal as step 5 in the annual cycle of the island.
        Uses the method lose_weight(self) in Fauna.py.
        """
>>>>>>> 7537d1c4
        [herb.lose_weight() for herb in self.herbs]
        [logging.debug(f"\therb.w_after:{herb.weight}") for herb in self.herbs]

    def maybe_die(self):
<<<<<<< HEAD
        logging.debug("\tDie:")
        logging.debug(f"\tcount herbs_before: {len(self._herbs)}")
        self._herbs = [herb for herb in self.herbs if not herb.maybe_die()]
        logging.debug(f"\tcount herbs_after: {len(self._herbs)}")

    def wander_away(self, cells):
        # TODO migration
        pass
=======
        """
        Checks if an animal is likely to die or not as step 6 in the annual cycle of the island.
        Uses the method maybe_die(self) in Fauna.py
        """
        self._herbs = [herb for herb in self.herbs if not herb.maybe_die()]
>>>>>>> 7537d1c4
<|MERGE_RESOLUTION|>--- conflicted
+++ resolved
@@ -10,7 +10,7 @@
 
 class UnitArea:
     """
-    Class that defines the map/grid of the island.
+    Class that defines the building blocks of the island.
     """
 
     def __init__(self,
@@ -18,7 +18,22 @@
                  geo: str,
                  herbs: list[Herbivore] = None,
                  carns: list[Carnivore] = None):
-        self._geo = UnitArea._find_geo(geo)
+        """
+        Initializes an UnitArea cell.
+
+        Parameters
+        ----------
+        loc: tuple
+            Coordinates of the cell. Starts from 1,1 at the top left.
+        geo: str
+            Character indicating the type of cell. Can be W, D, L, H
+        herbs: list
+            List of Herbivores in the cell.
+        carns: list
+            List of Carnivores in the cell.
+        """
+        self._is_animals_allowed = True
+        self._geo = self._find_geo(geo)
         self._loc = loc
         self._herbs = herbs if herbs is not None else []
         self._carns = carns if carns is not None else []
@@ -26,107 +41,74 @@
     def __str__(self):
         return f"{str(self._geo)}-H{len(self._herbs)}-C{len(self._carns)}"
 
-    @staticmethod
-    def _find_geo(geo) -> Geography:
-        """
-        Initializing and creating the map of the island by defining each UnitArea with the right
-        geo value: H for Highland, L for Lowland, W for water, and D for Desert.
-
-        Parameters
-        ----------
-        geo
-        Specifying the type of the UnitArea.
-
-        """
-        match geo:
-            case "H":
-                return Highland()
-            case "L":
-                return Lowland()
-            case "W":
-                return Water()
-            case "D":
-                return Desert()
-            case _:
-                raise ValueError(f"Geography {geo} is not a valid value.")
-
-    def total_pop(self):
-        """
-        Returning the total population of animals, including both Herbivores and Carnivores
-        """
-        return len(self._herbs) + len(self._carns)
-
-    def add_herb(self, herbivore: Herbivore):
-        """
-        Adding a Herbivore to the list of Herbivores, used in the initialization of the island
-        and first population of the island (see populate_island(self, population: [{}]) in file
-        Rossumoya.py)
-
-        Parameters
-        ----------
-        herbivore
-        A single herbivore
-        """
-        self._herbs.append(herbivore)
-
-    def add_herbs(self, herbivores: [Herbivore]):
-        """
-        Adding newborn Herbivores to the list of Herbivores
-        Parameters
-        ----------
-        herbivores
-
-        Returns
-        -------
-
-        """
-        self._herbs.extend(herbivores)
-
-    def add_carn(self, carnivore):
-        """
-        Adding a Carnivore to the list of Carnivores, used in the initialization of the island
-        and first population of the island (see populate_island(self, population: [{}]) in file
-        Rossumoya.py)
-
-        Parameters
-        ----------
-        carnivore
-        """
-        self._carns.append(carnivore)
-
-    def add_carns(self, carnivores: [Carnivore]):
-        """
-        Adding newborn Carnivores to the list of Carnivores.
-
-        Parameters
-        ----------
-        carnivores
-        List of newborn Carnivores
-        """
-        self._carns.extend(carnivores)
-
     @property
     def herbs(self):
-        """ Returns the property attribute for the list of herbs."""
         return self._herbs
 
     @property
     def geo(self):
-        """ Returns the property attribute for the geo type."""
         return self._geo
 
+    def add_herb(self, herbivore: Herbivore):
+        """
+        Adding a Herbivore to the list of Herbivores.
+
+        Parameters
+        ----------
+        herbivore
+            A single herbivore
+        """
+        if not self._is_animals_allowed:
+            raise ValueError(f"No animals allowed in {self._geo}")
+        self._herbs.append(herbivore)
+
+    def add_herbs(self, herbivores: [Herbivore]):
+        """
+        Adding a list of Herbivores to the existing list.
+
+        Parameters
+        ----------
+        herbivores
+        """
+        if not self._is_animals_allowed:
+            raise ValueError(f"No animals allowed in {self._geo}")
+        self._herbs.extend(herbivores)
+
+    def add_carn(self, carnivore):
+        """
+        Adding a Carnivore to the list of Carnivores,
+
+        Parameters
+        ----------
+        carnivore
+            A single carnivore
+        """
+        if not self._is_animals_allowed:
+            raise ValueError(f"No animals allowed in {self._geo}")
+        self._carns.append(carnivore)
+
+    def add_carns(self, carnivores: [Carnivore]):
+        """
+        Adding a list of Carnivores to the esiting list.
+
+        Parameters
+        ----------
+        carnivores
+            List of Carnivores
+        """
+        if not self._is_animals_allowed:
+            raise ValueError(f"No animals allowed in {self._geo}")
+        self._carns.extend(carnivores)
+
     def make_babies(self):
-<<<<<<< HEAD
+        """
+        Create new animals as a part of the annual cycle.
+        Uses the method ..py:func::`UnitArea.UnitArea.procreate` to verify necessary conditions that
+        must be met to produce new offspring.
+        The offspring is added to a list containing the newborns from the current cycle, which is
+        then added back to the list of animals of that species at the end.
+        """
         logging.debug("\tBabies:")
-=======
-        """
-        Create new Herbivores as a part of the annual cycle. Uses the method
-        procreate(self, number_of_animals: int) to verify necessary conditions that must be met
-        to produce new offspring. The offspring is added to a list containing the newborn from
-        the current cycle. This list is used in the method add_herbs(self, herbivores: [Herbivore])
-        at the end of the current cycle.
-        """
->>>>>>> 7537d1c4
         no_herbs = len(self.herbs)
         babies = []
         logging.debug(f"\tno_herbs_start:{no_herbs}")
@@ -141,18 +123,14 @@
         logging.debug(f"\tno_herbs_after:{len(self.herbs)}")
 
     def eat(self):
-<<<<<<< HEAD
-        logging.debug("\tEat:")
-=======
-        """
-        Decides which animals get to eat. The amount of fodder is set by the parameter f_max, value
-        is initialized in the creation of the island and start of simulation. The list of animals
-        is randomly shuffled to ensure that the animal that gets to eat is chosen by random.
+        """
+        Decides which animals get to eat. The amount of fodder is determined by the parameter f_max,
+        The list of animals is shuffled randomly to ensure that the animal that gets to eat is
+        chosen at random.
         As long as there is food, animals get to eat. If the value of the remaining fodder is
         equal to 0, cycle breaks and no more animals get to eat.
-
-        """
->>>>>>> 7537d1c4
+        """
+        logging.debug("\tEat:")
         remaining_fodder = self.geo.params.f_max
         logging.debug(f"\tStart Fodder:{remaining_fodder}")
         herb_indices = list(range(len(self.herbs)))
@@ -172,45 +150,55 @@
         pass
 
     def grow_old(self):
-<<<<<<< HEAD
+        """
+        Adds one year to the age of an animal as step 4 in the annual cycle of the island.
+        Uses method get_older(self) in Fauna.py.
+        """
         logging.debug("\tGet Old:")
         [logging.debug(f"\therb.a_before:{herb.age}") for herb in self.herbs]
-=======
-        """
-        Adds one year to the current year of an animal as step 4 in the annual cycle of the island.
-        Uses method get_older(self) in Fauna.py.
-        """
->>>>>>> 7537d1c4
         [herb.get_older() for herb in self.herbs]
         [logging.debug(f"\therb.a_after:{herb.age}") for herb in self.herbs]
 
     def get_thin(self):
-<<<<<<< HEAD
+        """
+        Decreases the weight of an animal as step 5 in the annual cycle of the island.
+        Uses the method lose_weight(self) in Fauna.py.
+        """
         logging.debug("\tGet thin:")
         [logging.debug(f"\therb.w_before:{herb.weight}") for herb in self.herbs]
-=======
-        """
-        Decreases the weight of an animal as step 5 in the annual cycle of the island.
-        Uses the method lose_weight(self) in Fauna.py.
-        """
->>>>>>> 7537d1c4
         [herb.lose_weight() for herb in self.herbs]
         [logging.debug(f"\therb.w_after:{herb.weight}") for herb in self.herbs]
 
     def maybe_die(self):
-<<<<<<< HEAD
+        """
+        Checks if an animal is likely to die or not as step 6 in the annual cycle of the island.
+        Uses the method maybe_die(self) in Fauna.py
+        """
         logging.debug("\tDie:")
         logging.debug(f"\tcount herbs_before: {len(self._herbs)}")
         self._herbs = [herb for herb in self.herbs if not herb.maybe_die()]
         logging.debug(f"\tcount herbs_after: {len(self._herbs)}")
 
-    def wander_away(self, cells):
-        # TODO migration
-        pass
-=======
-        """
-        Checks if an animal is likely to die or not as step 6 in the annual cycle of the island.
-        Uses the method maybe_die(self) in Fauna.py
-        """
-        self._herbs = [herb for herb in self.herbs if not herb.maybe_die()]
->>>>>>> 7537d1c4
+    def _find_geo(self, geo) -> Geography:
+        """
+        Initializing and creating the map of the island by defining each UnitArea with the right
+        geo value: H for Highland, L for Lowland, W for water, and D for Desert.
+
+        Parameters
+        ----------
+        geo
+        Specifying the type of the UnitArea.
+
+        """
+        match geo:
+            case "H":
+                return Highland()
+            case "L":
+                return Lowland()
+            case "W":
+                self._is_animals_allowed = False
+                return Water()
+            case "D":
+                return Desert()
+            case _:
+                raise ValueError(f"Geography {geo} is not a valid value.")