# The material in this file is licensed under the BSD 3-clause license
# https://opensource.org/licenses/BSD-3-Clause
# (C) Copyright 2023 Tonje, Sougata / NMBU
import logging
import random
from typing import Tuple

from biosim.model.fauna import Herbivore, Carnivore, Fauna
from biosim.model.geography import Highland, Lowland, Water, Desert, Geography


class UnitArea:
    """
    Class that defines the building blocks of the island.
    """

    def __init__(self,
                 loc: tuple,
                 geo: str,
                 herbs: list[Herbivore] = None,
                 carns: list[Carnivore] = None):
        """
        Initializes an UnitArea cell.

        Parameters
        ----------
        loc: tuple
            Coordinates of the cell. Starts from 1,1 at the top left.
        geo: str
            Character indicating the type of cell. Can be W, D, L, H
        herbs: list
            List of Herbivores in the cell.
        carns: list
            List of Carnivores in the cell.
        """
        self._is_animals_allowed = True
        self._geo: Geography = self._find_geo(geo)
        self._loc = loc
        self._herbs = herbs if herbs is not None else []
        self._carns = carns if carns is not None else []

    def __str__(self):
        return f"{str(self._geo)}-H{len(self._herbs)}-C{len(self._carns)}"

    def add_herb(self, herbivore: Herbivore):
        """
        Adding a Herbivore to the list of Herbivores.

        Parameters
        ----------
        herbivore
            A single herbivore
        """
        if not self._is_animals_allowed:
            raise ValueError(f"No animals allowed in {self._geo}")
        self._herbs.append(herbivore)

    def add_herbs(self, herbivores: [Herbivore]):
        """
        Adding a list of Herbivores to the existing list.

        Parameters
        ----------
        herbivores
        """
        if not self._is_animals_allowed:
            raise ValueError(f"No animals allowed in {self._geo}")
        self._herbs.extend(herbivores)

    def add_carn(self, carnivore):
        """
        Adding a Carnivore to the list of Carnivores,

        Parameters
        ----------
        carnivore
            A single carnivore
        """
        if not self._is_animals_allowed:
            raise ValueError(f"No animals allowed in {self._geo}")
        self._carns.append(carnivore)

    def add_carns(self, carnivores: [Carnivore]):
        """
        Adding a list of Carnivores to the esiting list.

        Parameters
        ----------
        carnivores
            List of Carnivores
        """
        if not self._is_animals_allowed:
            raise ValueError(f"No animals allowed in {self._geo}")
        self._carns.extend(carnivores)

    def make_babies(self):
        """
        Create new animals as a part of the annual cycle.
        Uses the method ..py:func::`UnitArea.UnitArea.procreate` to verify necessary conditions that
        must be met to produce new offspring.
        The offspring is added to a list containing the newborns from the current cycle, which is
        then added back to the list of animals of that species at the end.
        """
        logging.debug("\tBabies:")
        no_herbs = len(self._herbs)
        babies = []
        logging.debug(f"\tno_herbs_start:{no_herbs}")
        logging.debug(f"\tno_babies_start:{len(babies)}")
        for herb in self._herbs:
            baby = herb.procreate(no_herbs)
            if baby is not None:
                babies.append(baby)
        if babies:
            self.add_herbs(babies)
        logging.debug(f"\tno_babies_after:{len(babies)}")
        logging.debug(f"\tno_herbs_after:{len(self._herbs)}")

        babies = []
        no_carns = len(self._carns)
        logging.debug(f"\tno_carns_start:{no_carns}")
        logging.debug(f"\tno_babies_start:{len(babies)}")
        for carn in self._carns:
            baby = carn.procreate(no_carns)
            if baby is not None:
                babies.append(baby)
        if babies:
            self.add_carns(babies)
        logging.debug(f"\tno_carns_after:{no_carns}")
        logging.debug(f"\tno_babies_after:{len(babies)}")

    def eat(self):
        """
        Decides which animals get to eat. The amount of fodder is determined by the parameter f_max,
        The list of animals is shuffled randomly to ensure that the animal that gets to eat is
        chosen at random.
        As long as there is food, animals get to eat. If the value of the remaining fodder is
        equal to 0, cycle breaks and no more animals get to eat.
        """
        logging.debug("\tEat:")
<<<<<<< HEAD
        remaining_fodder = self._geo.params.f_max
        logging.debug(f"\tStart Fodder:{remaining_fodder}")
        herb_indices = list(range(len(self._herbs)))
=======
        remaining_fodder = self.geo.params.f_max
        logging.debug(f"\t Start Fodder:{remaining_fodder}")
        herb_indices = list(range(len(self.herbs)))
>>>>>>> c98fc11f
        random.shuffle(herb_indices)
        for index in herb_indices:
            if remaining_fodder <= 0:
                break
<<<<<<< HEAD
            logging.debug(f"\tAnimal:{index}")
            remaining_fodder = self._herbs[index].feed_and_gain_weight(remaining_fodder)
            logging.debug(f"\tRemaining Fodder:{remaining_fodder}")
=======
            logging.debug(f"\t Herb:{index}")
            remaining_fodder = self.herbs[index].feed_and_gain_weight(remaining_fodder)
            logging.debug(f"\t Remaining Fodder:{remaining_fodder}")

        self._carns.sort(key=lambda carn: -carn.fitness)
        self._herbs.sort(key=lambda herb: herb.fitness)
        for carn in self._carns:
            logging.debug(f"\t {carn}")
            carn.feed_on_herbivores_and_gain_weight(self._herbs)
            logging.debug(f"\t {carn}")
>>>>>>> c98fc11f

    def wander_away(self, row, col, cells):
        """
        Migration of animals to neighbouring UnitAreas as step 3 in the annual cycle of the island.
        """
        for herb in self._herbs:
            move_to =  self._migrate(herb, row, col, cells)

        for carn in self._carns:
            self._migrate(carn, row, col, cells)

    def _migrate(self, animal: Fauna, row, col, cells) -> Tuple:
        will_move = animal.will_you_move()
        if not will_move:
            return None
        relative_position: Tuple = animal.where_will_you_move()
        move_to: UnitArea = cells[row + relative_position[0]][col + relative_position[1]]
        if not move_to._geo.can_move_here:
            return None
        return move_to

    def grow_old(self):
        """
        Adds one year to the age of an animal as step 4 in the annual cycle of the island.
        Uses method get_older(self) in fauna.py.
        """
        logging.debug("\tGet Old:")
<<<<<<< HEAD
        [logging.debug(f"\therb.a_before:{herb.age}") for herb in self._herbs]
        [herb.get_older() for herb in self._herbs]
        [logging.debug(f"\therb.a_after:{herb.age}") for herb in self._herbs]
=======
        [logging.debug(f"\therb.a_before:{herb.age}") for herb in self.herbs]
        [herb.get_older() for herb in self.herbs]
        [logging.debug(f"\therb.a_after:{herb.age}") for herb in self.herbs]
        [logging.debug(f"\tcarn.a_before:{carn.age}") for carn in self._carns]
        [carn.get_older() for carn in self._carns]
        [logging.debug(f"\tcarn.a_after:{carn.age}") for carn in self._carns]
>>>>>>> c98fc11f

    def get_thin(self):
        """
        Decreases the weight of an animal as step 5 in the annual cycle of the island.
        Uses the method lose_weight(self) in fauna.py.
        """
        logging.debug("\tGet thin:")
        [logging.debug(f"\therb.w_before:{herb.weight}") for herb in self._herbs]
        [herb.lose_weight() for herb in self._herbs]
        [logging.debug(f"\therb.w_after:{herb.weight}") for herb in self._herbs]

        [logging.debug(f"\tcarn.w_before:{carn.weight}") for carn in self._carns]
        [carn.lose_weight() for carn in self._carns]
        [logging.debug(f"\tcarn.w_after:{carn.weight}") for carn in self._carns]

    def maybe_die(self):
        """
        Checks if an animal is likely to die or not as step 6 in the annual cycle of the island.
        Uses the method maybe_die(self) in fauna.py
        """
        logging.debug("\tDie:")
        logging.debug(f"\tcount herbs_before: {len(self._herbs)}")
        self._herbs = [herb for herb in self._herbs if not herb.maybe_die()]
        logging.debug(f"\tcount herbs_after: {len(self._herbs)}")

        logging.debug(f"\tcount carns_before: {len(self._carns)}")
        self._carns = [carn for carn in self._carns if not carn.maybe_die()]
        logging.debug(f"\tcount carns_after: {len(self._carns)}")

    def _find_geo(self, geo) -> Geography:
        """
        Initializing and creating the map of the island by defining each UnitArea with the right
        geo value: H for Highland, L for Lowland, W for water, and D for Desert.

        Parameters
        ----------
        geo
        Specifying the type of the UnitArea.

        """
        match geo:
            case "H":
                return Highland()
            case "L":
                return Lowland()
            case "W":
                self._is_animals_allowed = False
                return Water()
            case "D":
                return Desert()
            case _:
                raise ValueError(f"Geography {geo} is not a valid value.")<|MERGE_RESOLUTION|>--- conflicted
+++ resolved
@@ -42,6 +42,14 @@
     def __str__(self):
         return f"{str(self._geo)}-H{len(self._herbs)}-C{len(self._carns)}"
 
+    @property
+    def herbs(self):
+        return self._herbs
+
+    @property
+    def carns(self):
+        return self._carns
+
     def add_herb(self, herbivore: Herbivore):
         """
         Adding a Herbivore to the list of Herbivores.
@@ -51,6 +59,8 @@
         herbivore
             A single herbivore
         """
+        if herbivore is None:
+            return
         if not self._is_animals_allowed:
             raise ValueError(f"No animals allowed in {self._geo}")
         self._herbs.append(herbivore)
@@ -63,6 +73,8 @@
         ----------
         herbivores
         """
+        if herbivores is None:
+            return
         if not self._is_animals_allowed:
             raise ValueError(f"No animals allowed in {self._geo}")
         self._herbs.extend(herbivores)
@@ -76,6 +88,8 @@
         carnivore
             A single carnivore
         """
+        if carnivore is None:
+            return
         if not self._is_animals_allowed:
             raise ValueError(f"No animals allowed in {self._geo}")
         self._carns.append(carnivore)
@@ -89,6 +103,8 @@
         carnivores
             List of Carnivores
         """
+        if carnivores is None:
+            return
         if not self._is_animals_allowed:
             raise ValueError(f"No animals allowed in {self._geo}")
         self._carns.extend(carnivores)
@@ -101,32 +117,11 @@
         The offspring is added to a list containing the newborns from the current cycle, which is
         then added back to the list of animals of that species at the end.
         """
-        logging.debug("\tBabies:")
-        no_herbs = len(self._herbs)
-        babies = []
-        logging.debug(f"\tno_herbs_start:{no_herbs}")
-        logging.debug(f"\tno_babies_start:{len(babies)}")
-        for herb in self._herbs:
-            baby = herb.procreate(no_herbs)
-            if baby is not None:
-                babies.append(baby)
-        if babies:
-            self.add_herbs(babies)
-        logging.debug(f"\tno_babies_after:{len(babies)}")
-        logging.debug(f"\tno_herbs_after:{len(self._herbs)}")
-
-        babies = []
-        no_carns = len(self._carns)
-        logging.debug(f"\tno_carns_start:{no_carns}")
-        logging.debug(f"\tno_babies_start:{len(babies)}")
-        for carn in self._carns:
-            baby = carn.procreate(no_carns)
-            if baby is not None:
-                babies.append(baby)
-        if babies:
-            self.add_carns(babies)
-        logging.debug(f"\tno_carns_after:{no_carns}")
-        logging.debug(f"\tno_babies_after:{len(babies)}")
+        logging.debug("\tHerb-babies:")
+        self.add_herbs(self._make_babies_of(self._herbs))
+
+        logging.debug("\tCarn-babies:")
+        self.add_carns(self._make_babies_of(self._carns))
 
     def eat(self):
         """
@@ -137,55 +132,28 @@
         equal to 0, cycle breaks and no more animals get to eat.
         """
         logging.debug("\tEat:")
-<<<<<<< HEAD
-        remaining_fodder = self._geo.params.f_max
-        logging.debug(f"\tStart Fodder:{remaining_fodder}")
-        herb_indices = list(range(len(self._herbs)))
-=======
-        remaining_fodder = self.geo.params.f_max
-        logging.debug(f"\t Start Fodder:{remaining_fodder}")
-        herb_indices = list(range(len(self.herbs)))
->>>>>>> c98fc11f
-        random.shuffle(herb_indices)
-        for index in herb_indices:
-            if remaining_fodder <= 0:
-                break
-<<<<<<< HEAD
-            logging.debug(f"\tAnimal:{index}")
-            remaining_fodder = self._herbs[index].feed_and_gain_weight(remaining_fodder)
-            logging.debug(f"\tRemaining Fodder:{remaining_fodder}")
-=======
-            logging.debug(f"\t Herb:{index}")
-            remaining_fodder = self.herbs[index].feed_and_gain_weight(remaining_fodder)
-            logging.debug(f"\t Remaining Fodder:{remaining_fodder}")
-
-        self._carns.sort(key=lambda carn: -carn.fitness)
-        self._herbs.sort(key=lambda herb: herb.fitness)
+        self._herbivores_eat()
+        self._carnivores_eat()
+
+    def wander_away(self, row, col, cells):
+        """
+        Migration of animals to neighbouring UnitAreas as step 3 in the annual cycle of the island.
+        """
+        for herb in self._herbs:
+            move_to = self._migrate_to(herb, row, col, cells)
+            if move_to is None:
+                continue
+            move_to.add_herb(herb)
+            self._herbs.remove(herb)
+            herb.has_moved = True
+
         for carn in self._carns:
-            logging.debug(f"\t {carn}")
-            carn.feed_on_herbivores_and_gain_weight(self._herbs)
-            logging.debug(f"\t {carn}")
->>>>>>> c98fc11f
-
-    def wander_away(self, row, col, cells):
-        """
-        Migration of animals to neighbouring UnitAreas as step 3 in the annual cycle of the island.
-        """
-        for herb in self._herbs:
-            move_to =  self._migrate(herb, row, col, cells)
-
-        for carn in self._carns:
-            self._migrate(carn, row, col, cells)
-
-    def _migrate(self, animal: Fauna, row, col, cells) -> Tuple:
-        will_move = animal.will_you_move()
-        if not will_move:
-            return None
-        relative_position: Tuple = animal.where_will_you_move()
-        move_to: UnitArea = cells[row + relative_position[0]][col + relative_position[1]]
-        if not move_to._geo.can_move_here:
-            return None
-        return move_to
+            move_to = self._migrate_to(carn, row, col, cells)
+            if move_to is None:
+                continue
+            move_to.add_carn(carn)
+            self._carns.remove(carn)
+            carn.has_moved = True
 
     def grow_old(self):
         """
@@ -193,18 +161,13 @@
         Uses method get_older(self) in fauna.py.
         """
         logging.debug("\tGet Old:")
-<<<<<<< HEAD
         [logging.debug(f"\therb.a_before:{herb.age}") for herb in self._herbs]
         [herb.get_older() for herb in self._herbs]
         [logging.debug(f"\therb.a_after:{herb.age}") for herb in self._herbs]
-=======
-        [logging.debug(f"\therb.a_before:{herb.age}") for herb in self.herbs]
-        [herb.get_older() for herb in self.herbs]
-        [logging.debug(f"\therb.a_after:{herb.age}") for herb in self.herbs]
+
         [logging.debug(f"\tcarn.a_before:{carn.age}") for carn in self._carns]
         [carn.get_older() for carn in self._carns]
         [logging.debug(f"\tcarn.a_after:{carn.age}") for carn in self._carns]
->>>>>>> c98fc11f
 
     def get_thin(self):
         """
@@ -233,6 +196,18 @@
         logging.debug(f"\tcount carns_before: {len(self._carns)}")
         self._carns = [carn for carn in self._carns if not carn.maybe_die()]
         logging.debug(f"\tcount carns_after: {len(self._carns)}")
+
+    def can_animals_move_here(self):
+        return self._geo.can_animals_move_here
+
+    def can_be_border(self):
+        return self._geo.can_be_border
+
+    def reset_animal_move_flag(self):
+        for herb in self.herbs:
+            herb.has_moved = False
+        for carn in self.carns:
+            carn.has_moved = False
 
     def _find_geo(self, geo) -> Geography:
         """
@@ -256,4 +231,48 @@
             case "D":
                 return Desert()
             case _:
-                raise ValueError(f"Geography {geo} is not a valid value.")+                raise ValueError(f"Geography {geo} is not a valid value.")
+
+    def _make_babies_of(self, animals):
+        no_animals = len(animals)
+        babies = []
+        logging.debug(f"\t no_animal_start:{no_animals}")
+        logging.debug(f"\t no_babies_start:{len(babies)}")
+        for animal in animals:
+            baby = animal.procreate(no_animals)
+            if baby is not None:
+                babies.append(baby)
+        logging.debug(f"\t no_babies_after:{len(babies)}")
+        logging.debug(f"\t no_animals_after:{len(self._herbs)}")
+        return babies
+
+    def _herbivores_eat(self):
+        logging.debug(f"\tHerbs:")
+        remaining_fodder = self._geo.params.f_max
+        logging.debug(f"\t Start Fodder:{remaining_fodder}")
+        herb_indices = list(range(len(self._herbs)))
+        random.shuffle(herb_indices)
+        for index in herb_indices:
+            if remaining_fodder <= 0:
+                break
+            logging.debug(f"\t Herb:{index}")
+            remaining_fodder = self._herbs[index].feed_and_gain_weight(remaining_fodder)
+            logging.debug(f"\t Remaining Fodder:{remaining_fodder}")
+
+    def _carnivores_eat(self):
+        logging.debug(f"\tCarns:")
+        self._carns.sort(key=lambda carn: -carn.fitness)
+        self._herbs.sort(key=lambda herb: herb.fitness)
+        for carn in self._carns:
+            logging.debug(f"\t {carn}")
+            carn.feed_on_herbivores_and_gain_weight(self._herbs)
+            logging.debug(f"\t {carn}")
+
+    @staticmethod
+    def _migrate_to(animal: Fauna, row, col, cells):
+        will_move = animal.will_you_move()
+        if not will_move:
+            return None
+        relative_position: Tuple = animal.where_will_you_move()
+        move_to: UnitArea = cells[row + relative_position[0]][col + relative_position[1]]
+        return move_to if move_to.can_animals_move_here() else None