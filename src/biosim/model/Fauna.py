# The material in this file is licensed under the BSD 3-clause license
# https://opensource.org/licenses/BSD-3-Clause
# (C) Copyright 2023 Tonje, Sougata / NMBU

import math
import random

from biosim.exception import NotToBeUsedException
from biosim.model.Parameters import FaunaParam


class Fauna:
<<<<<<< HEAD
    """
    Super class used to represent each species on Rossumøya: Herbivores and Carnivores

    Subclasses: Herbivore and Carnivore
    ...

    Attributes
    -----------
    _params: Parameters.Fauna
    A parameter which contains all the specified parameters for Fauna, imported from the module
    Parameters.py, where the type is Fauna.

    Methods
    -----------
    set_animal_parameters(cls, params: {})
    A class method that changes the default values for the aninmal parameters. The user can change
    any of the values, and as many as preferred, before the simulation is started.

    weight_of_baby(mean, sd)
    Method that calculates the weight of the newborn from an animal of type Herbivore or Carnivore.
    Parameters are defined beforehand, and changes depending on the Fauna (Herbivore or Carnivore).

    calculate_fitness(self):
    Method that changes the fitness for each animal, which describes the overall condition of
    the animal. The value changes each annual cycle, calculated based on age and weight using
    the formula (3) and equation values are given by formula (4).
    # TODO Add the formula in the description, or refer to it in another way

    new_animal(self, param, w_baby)
    Method that is used to create a new animal of type Herbivore or Carnivore.

    _change_weight(self, by_amount)
    Private method that calculates the new weight of an animal. The current weight either decreseas
    or increases, but if a decrease results in a negative value the weight is set to 0.

    procreate(self, N: int)
    Method that decides which animals are producing an offspring. The following conditions are set:
    a) An animal can only have offspring if its weight < zeta (w_birth + sigma_birth)
    b) For each animal there is a probability for producing offspring, which is
     min(1, (gamma * fitness * N)) where N is the number of animals of the same species in the cell at
     the start of the breeding season. The gamma value is set before the simulation, either by user
     or by default, and the fitness is calculated by the method calculate_fitness(self).
     c) Each animal can give birth to at most one offspring per year.
     d) At birth, the parent loses xi times the actual birthweight of the baby.
     e) If the parent would lose more than their own weight, no baby is born and the weight of the
     parent remains unchanged.

     get_older(self)
     Method that adds one year to the animal after an annual cycle.

     lose_weight(self)
     Method that uses the _change_weight method to decrease the weight of an animal.

     maybe_die(self)
     A boolean method that checks if an animal dies or not. Two conditions decides: if the animals
     weight is equal to zero, death definitely follows. Then there is a probability condition, set
     by the following equation: omega(1 - fitness).
    """


    _params: Parameters.Fauna
=======
    _params: FaunaParam
>>>>>>> 976e2082

    @classmethod
    def set_animal_parameters(cls, params: {}):
        """
        Set the parameters of an animal, either by default or by the input of a user
        Parameters
        ----------
        params: {}
        """
        for key, value in params.items():
            try:
                if cls._params.key is not None:
                    cls._params.key = value
                else:
                    print(f"[{key}:{value}] is invalid, ignoring it.")
            except Exception:
                print(f"[{key}:{value}] is invalid, ignoring it.")

    @staticmethod
    def weight_of_baby(mean, sd):
        """
        Calculate the weight of a newborn animal

        Parameters
        ----------
        mean: int
        sd: int
        """
        return random.lognormvariate(mean, sd)

    def __init__(self, age=0, weight=0):
        self._age = age
        self._weight = weight
        self._fitness = self._calculate_fitness()

<<<<<<< HEAD
    @property
    def calculate_fitness(self):
        """
        Calculate and return the fitness of an animal
        """
=======
    def _calculate_fitness(self):
        """Calculate fitness."""
>>>>>>> 976e2082
        if self._weight <= 0:
            return 0
        q_plus = 1 / (
                1 + (math.e ** (self._params.phi_age * (self._age - self._params.a_half))))
        q_minus = 1 / (
                1 + (math.e ** -(self._params.phi_weight * (self._weight - self._params.w_half))))
        return q_plus * q_minus

    # possible methods:

<<<<<<< HEAD
    def new_animal(self, param, w_baby):
        """
        Create a new animal

        Parameters
        ----------
        param: {}
        w_baby: int

        """
=======
    def new_animal(self, age, weight):
>>>>>>> 976e2082
        raise NotToBeUsedException

    def _change_weight(self, by_amount):
        """
        Change the weight of an animal based on set conditions

        Parameters
        ----------
        by_amount: int
        """
        self._weight = max(self._weight + by_amount, 0)

    # 1
    def procreate(self, N: int):
        """
        Procreation of new animals. An offspring is produced based on five different conditions.

        Parameters
        ----------
        N: int

        """
        # a:
        if self._weight < self._params.zeta * (self._params.w_birth + self._params.sigma_birth):
            return None
        # b,c:
        prob = min(1, self._params.gamma * self._fitness * N)
        # weight of baby:
        w_baby = Fauna.weight_of_baby(self._params.w_birth, self._params.sigma_birth)
        # d:
        xi_w_baby = self._params.xi * w_baby
        if self._weight < xi_w_baby:
            return None
        self._change_weight(-xi_w_baby)
        return self.new_animal(0, w_baby) if random.random() < prob else None

    # 4.
    def get_older(self):
        """
        Adds one year to an animals age
        """
        self._age += 1

    # 5.
    def lose_weight(self):
        """
        Decreases the weight of an animal

        """
        self._change_weight(-self._params.eta * self._params.omega)

    # 6.
    def maybe_die(self) -> bool:
        """
        Check if an animal is likely to die or not, returning either true or false
        """
        if self._weight <= 0:
            return True
        else:
            return random.random() < self._weight * (1 - self._fitness)


class Herbivore(Fauna):
<<<<<<< HEAD
    """
    A class used to represent a Herbivore as a type under the superclass Fauna.
    ...

    Attributes
    ----------
    _params = Parameteres.Fauna()
    The default parameters that defines a Herbivore.

    """
    _params = Parameters.Fauna(w_birth=8,
                               sigma_birth=1.5,
                               beta=0.9,
                               eta=0.05,
                               a_half=40,
                               phi_age=0.6,
                               w_half=10,
                               phi_weight=0.1,
                               mu=0.25,
                               gamma=0.2,
                               zeta=3.5,
                               xi=1.2,
                               omega=0.4,
                               F=10,
                               DeltaPhiMax=None)
=======
    _params = FaunaParam(w_birth=8,
                         sigma_birth=1.5,
                         beta=0.9,
                         eta=0.05,
                         a_half=40,
                         phi_age=0.6,
                         w_half=10,
                         phi_weight=0.1,
                         mu=0.25,
                         gamma=0.2,
                         zeta=3.5,
                         xi=1.2,
                         omega=0.4,
                         F=10,
                         DeltaPhiMax=None)
>>>>>>> 976e2082

    def __init__(self, age: int = 0, weight: int = 0):
        """

        Parameters
        ----------
        age: int


        weight: int
        """
        super().__init__(age, weight)

    def new_animal(self, age, weight):
        return Herbivore(age, weight)

    # 2.
    def feed(self, start_fodder):
        """
        Return the amount of remaining fodder.
        """
        if self._params.F <= start_fodder:
            eat_fodder = self._params.F
            remaining_fodder = start_fodder - eat_fodder
        else:
            eat_fodder = start_fodder
            remaining_fodder = 0
        self._change_weight(self._params.beta * eat_fodder)
        return remaining_fodder


class Carnivore(Fauna):
    _params = FaunaParam(w_birth=6,
                         sigma_birth=1,
                         beta=0.75,
                         eta=0.125,
                         a_half=40,
                         phi_age=0.3,
                         w_half=4,
                         phi_weight=0.4,
                         mu=0.4,
                         gamma=0.8,
                         zeta=3.5,
                         xi=1.1,
                         omega=0.8,
                         F=50,
                         DeltaPhiMax=10)

    def __init__(self, age: int = 0, weight: int = 0):
        super().__init__(age, weight)

    def new_animal(self, age, weight):
        return Carnivore(age, weight)

    # TODO feed() on herbivores.<|MERGE_RESOLUTION|>--- conflicted
+++ resolved
@@ -10,7 +10,6 @@
 
 
 class Fauna:
-<<<<<<< HEAD
     """
     Super class used to represent each species on Rossumøya: Herbivores and Carnivores
 
@@ -69,12 +68,8 @@
      weight is equal to zero, death definitely follows. Then there is a probability condition, set
      by the following equation: omega(1 - fitness).
     """
-
-
-    _params: Parameters.Fauna
-=======
     _params: FaunaParam
->>>>>>> 976e2082
+
 
     @classmethod
     def set_animal_parameters(cls, params: {}):
@@ -110,16 +105,10 @@
         self._weight = weight
         self._fitness = self._calculate_fitness()
 
-<<<<<<< HEAD
-    @property
-    def calculate_fitness(self):
+    def _calculate_fitness(self):
         """
         Calculate and return the fitness of an animal
         """
-=======
-    def _calculate_fitness(self):
-        """Calculate fitness."""
->>>>>>> 976e2082
         if self._weight <= 0:
             return 0
         q_plus = 1 / (
@@ -130,8 +119,7 @@
 
     # possible methods:
 
-<<<<<<< HEAD
-    def new_animal(self, param, w_baby):
+    def new_animal(self, age, weight):
         """
         Create a new animal
 
@@ -141,9 +129,6 @@
         w_baby: int
 
         """
-=======
-    def new_animal(self, age, weight):
->>>>>>> 976e2082
         raise NotToBeUsedException
 
     def _change_weight(self, by_amount):
@@ -207,7 +192,6 @@
 
 
 class Herbivore(Fauna):
-<<<<<<< HEAD
     """
     A class used to represent a Herbivore as a type under the superclass Fauna.
     ...
@@ -218,22 +202,6 @@
     The default parameters that defines a Herbivore.
 
     """
-    _params = Parameters.Fauna(w_birth=8,
-                               sigma_birth=1.5,
-                               beta=0.9,
-                               eta=0.05,
-                               a_half=40,
-                               phi_age=0.6,
-                               w_half=10,
-                               phi_weight=0.1,
-                               mu=0.25,
-                               gamma=0.2,
-                               zeta=3.5,
-                               xi=1.2,
-                               omega=0.4,
-                               F=10,
-                               DeltaPhiMax=None)
-=======
     _params = FaunaParam(w_birth=8,
                          sigma_birth=1.5,
                          beta=0.9,
@@ -249,7 +217,6 @@
                          omega=0.4,
                          F=10,
                          DeltaPhiMax=None)
->>>>>>> 976e2082
 
     def __init__(self, age: int = 0, weight: int = 0):
         """
