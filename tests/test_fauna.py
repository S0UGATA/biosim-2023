--- conflicted
+++ resolved
@@ -9,13 +9,9 @@
 from random import random
 
 import pytest
-
 from biosim.model.fauna import Herbivore, Carnivore
-<<<<<<< HEAD
-=======
 from biosim.model.parameters import FaunaParam
 from biosim.simulation import BioSim
->>>>>>> 0c2cbf3a
 
 """Random seed for tests"""
 SEED = 123456
