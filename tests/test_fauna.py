# -*- coding: utf-8 -*-
# The material in this file is licensed under the BSD 3-clause license
# https://opensource.org/licenses/BSD-3-Clause
# (C) Copyright 2023 Tonje, Sougata / NMBU

"""
Test set for Fauna super class interface, in addition to child classes Herbivore and Carnivore
interface.
"""
import math
import random
import pytest
import scipy.stats as stats

from biosim.ecosystem.fauna import Herbivore, Carnivore, Fauna

"""Random seed for tests"""
SEED = 123456
"""Significance level for statistical tests"""
ALPHA = 0.01


# TODO: Unsure about this, may be removed.
def reset_animal_params_():
    """ Reset the animal parameters before running the tests."""
    yield
    Herbivore.set_animal_parameters(Herbivore.default_params)
    Carnivore.set_animal_parameters(Herbivore.default_params)


def test_init_animal():
    """ Test that the default age for an instance of an Herbivore or Carnivore is equal to 0, and
    the weight is greater than 0. """
    random.seed(20)
    cycles = 10
    for _ in range(cycles):
        herb = Herbivore()
        carn = Carnivore()
        assert herb.age == 0
        assert herb.weight != 0
        assert carn.age == 0
        assert carn.weight != 0


def test_set_init_animal():
    """Initialization of animal with set input of age and weight."""
    random.seed(20)
    cycles = 20
    age = random.randint(0, 10)
    weight = random.randint(1, 50)
    for _ in range(1, cycles):
        Herbivore(age, weight)
        Carnivore(age, weight)


def test_get_older_carn_herb():
    """ Test that the age of an animal increases by one when get_older() is used."""
    herb = Herbivore()  # Initialized without set values for weight and age
    carn = Carnivore()  # Initialized without set values for weight and age
    herb_set = Herbivore(5, 20)  # Herbivore with set values for weight and age
    carn_set = Carnivore(6, 24)  # Carnivore with set values for weight and age

    no_years = 10
    for _ in range(no_years):
        herb.get_older()
        herb_set.get_older()
        carn.get_older()
        carn_set.get_older()
    assert herb.age == no_years
    assert herb_set.age == no_years + 5
    assert carn.age == no_years
    assert carn_set.age == no_years + 6


def test_init_weight():
    """The initialized weight of an animal has to be greater than 0."""
    herb = Herbivore()
    carn = Carnivore()
    assert herb.weight != 0
    assert carn.weight != 0

    year = 10
    weight = random.randint(1, 10)
    for age in range(1, year):
        herb = Herbivore(age, weight)
        assert herb.weight != 0


def test_eat_and_gain_weight_herb():
    """ Test that a Herbivore that has eaten an F amount of fodder gains weight according to the
    formula beta*F, where beta = 0.9 for Herbivores."""
    herb = Herbivore()

    amount_fodder = 10
    beta = 0.9
    w_increase = amount_fodder * beta  # Formula for the increase of weight when a Herbivore eats
    w_before = herb.weight  # Weight of the Herbivore before feeding
    no_cycles = 10

    for _ in range(no_cycles):
        herb.feed_and_gain_weight(amount_fodder)
        assert herb.weight == pytest.approx(w_before + w_increase)
        w_before += w_increase


def test_eat_and_gain_weight_carn():
    """Carnivore eating and gaining weight. Weight gain is Fodder*beta, where beta = 0.75"""
    herb = Herbivore()
    carn = Carnivore()
    herb_set = Herbivore(5, 20)
    carn_set = Carnivore(6, 24)

    carn.set_animal_parameters(params={'DeltaPhiMax': 0.01})
    herbs = [herb, herb_set]
    assert carn_set.weight == 24
    carn_set.feed_on_herbivores_and_gain_weight(herbs)
    assert carn_set.weight > 24


@pytest.mark.parametrize('bad_age, bad_weight', [(-1, -1), (-1, 0), (-1, 1)])
def test_grow_old_herb_carn(bad_age, bad_weight):
    """It should not be possible to initialize a negative age and/or weight when instantiating a
    new Herbivore and/or Carnivore."""
    with pytest.raises(ValueError):
        Herbivore(bad_age, bad_weight)
        Carnivore(bad_age, bad_weight)


def test_animal_fitness():
    """The calculated fitness of an animal should always be 0 < fitness_animal < 1"""
    random.seed(SEED)
    no_animals = 1000
    for _ in range(no_animals):
        age = random.randint(0, 60)
        weight = random.randint(1, 80)
        herb = Herbivore(age, weight)
        carn = Carnivore(age, weight)
        assert 0 < herb.fitness < 1
        assert 0 < carn.fitness < 1


def test_unfit_herbs_always_die():
    """An animal dies with certainty if weight = 0. """
    random.seed(SEED)
    cycles = 1000

    for _ in range(cycles):
        rand_age = random.randint(1000, 5000)
        herb = Herbivore(rand_age)
        herb.set_animal_parameters(params={'omega': 1})
        assert herb.maybe_die() is True


# TODO: Currently working on making checks for negative values in parameter settings
@pytest.mark.parametrize('bad_param', [({'a:half': -1}), ({'omega': -1}),
                                       ({'w.birth': -1}), ({'mu': -1})])
def test_bad_parameters_herb(bad_param):
    """All parameter values should be positive integers, except the delta phi max which should be
    strictly positive (only for Carnivores)."""
    herb = Herbivore()
    with pytest.raises(ValueError):
        herb.set_animal_parameters(params=bad_param)


# TODO: Currently working on making checks for negative values in parameter settings
@pytest.mark.parametrize('bad_param', [({'DeltaPhiMax': 0}), ({'DeltaPhiMax': -1}),
                                       ({'w.birth': -1}), ({'w_half': -1})])
def test_bad_param_carn(bad_param):
    carn = Carnivore()
    with pytest.raises(ValueError):
        carn.set_animal_parameters(params=bad_param)


# TODO: Z-test and/or binomial test has to be made
def test_weight_of_newborns_z_test():
    """This test is a probability test: executes procreate() N number of times.  We have that the
    number n of "successes", where procreate() returns an offspring, should be according to the log
    normal distribution ln(X) ~ N(mu, sigma^2). Here, the parameters are
    the mean mu = w_birth and variance sigma^2= (sigma_birth)^2.

    We have
    Z = (sum of X - mean) / standard deviation

    We set an alpha level of 0.05,

    """
<<<<<<< HEAD
    random.seed(SEED)
    mean_newborn_herb = 8.0  # mu
    sd_newborn_herb = 1.5  # sigma
    alpha = 0.05
    no_animals = 50  # sample size
    mean = mean_newborn_herb / no_animals
    animals = []
    babies = []
    num_births = 0

    for _ in range(no_animals):
        weight = random.randint(10, 50)
        age = random.randint(1, 10)
        herb = Herbivore(age, weight)
        animals.append(herb)
        newborn = herb.procreate(no_animals)
        if newborn is not None:
            babies.append(newborn)
    num_births = len(babies)
    for baby in babies:
        weight += baby.weight
    mean = weight / num_births

    z_score = (mean) / (sd_newborn_herb / math.sqrt(no_animals))
    phi = 2 * stats.norm.cdf(-abs(z_score))
    assert phi > alpha


=======
    # TODO mean_newborn_herb = 8.0  # mu
    # TODO sd_newborn_herb = 1.5  # sigma
    # TODO mean = 0.0
    # TODO alpha = 0.05
    # TODO N = 50  # sample size

    random.seed(SEED)
    # TODO no_trials = 100

    # TODO herb = Herbivore()
    # TODO herb.set_animal_parameters
>>>>>>> 2b715d09
<|MERGE_RESOLUTION|>--- conflicted
+++ resolved
@@ -184,7 +184,11 @@
     We set an alpha level of 0.05,
 
     """
-<<<<<<< HEAD
+    # TODO mean_newborn_herb = 8.0  # mu
+    # TODO sd_newborn_herb = 1.5  # sigma
+    # TODO mean = 0.0
+    # TODO alpha = 0.05
+    # TODO N = 50  # sample size
     random.seed(SEED)
     mean_newborn_herb = 8.0  # mu
     sd_newborn_herb = 1.5  # sigma
@@ -212,17 +216,8 @@
     phi = 2 * stats.norm.cdf(-abs(z_score))
     assert phi > alpha
 
-
-=======
-    # TODO mean_newborn_herb = 8.0  # mu
-    # TODO sd_newborn_herb = 1.5  # sigma
-    # TODO mean = 0.0
-    # TODO alpha = 0.05
-    # TODO N = 50  # sample size
-
     random.seed(SEED)
     # TODO no_trials = 100
 
     # TODO herb = Herbivore()
     # TODO herb.set_animal_parameters
->>>>>>> 2b715d09
